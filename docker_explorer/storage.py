# -*- coding: utf-8 -*-
# Copyright 2016 Google Inc.
#
# Licensed under the Apache License, Version 2.0 (the "License");
# you may not use this file except in compliance with the License.
# You may obtain a copy of the License at
#
#      http://www.apache.org/licenses/LICENSE-2.0
#
# Unless required by applicable law or agreed to in writing, software
# distributed under the License is distributed on an "AS IS" BASIS,
# WITHOUT WARRANTIES OR CONDITIONS OF ANY KIND, either express or implied.
# See the License for the specific language governing permissions and
# limitations under the License.
"""Base class for a Docker BaseStorage object."""

from __future__ import unicode_literals

import os
import json

import docker_explorer
from docker_explorer import errors


class BaseStorage:
  """This class provides tools to list and access containers metadata.

  Every method provided is agnostic of the implementation used (AuFS,
  btrfs, etc.).
  """

  def __init__(
      self, docker_directory=docker_explorer.DEFAULT_DOCKER_DIRECTORY,
      docker_version=2):
    """Initializes a BaseStorage object.

    Args:
      docker_directory (str): Path to the Docker root directory.
      docker_version (int): Docker storage version.
    """
    if docker_version not in [1, 2]:
      error_message = f'Unsupported Docker version number {docker_version}'
      raise errors.BadStorageException(error_message)

    self.docker_version = docker_version
    self.storage_name = None
    self.root_directory = os.path.abspath(os.path.join(docker_directory, '..'))
    self.docker_directory = docker_directory

    self.containers_directory = os.path.join(docker_directory, 'containers')
    self.container_config_filename = 'config.v2.json'
    if self.docker_version == 1:
      self.container_config_filename = 'config.json'

  def MakeMountCommands(self, container_object, mount_dir):
    """Generates the required shell commands to mount a container given its ID.

    Args:
      container_object (Container): the container object to mount.
      mount_dir (str): the path to the target mount point.

    Raises:
      NotImplementedError: if this method is not implemented.
    """
    raise NotImplementedError('Please implement MakeMountCommands()')

  def _MakeVolumeMountCommands(self, container_object, mount_dir):
    """Generates the shell command to mount external Volumes if present.

    Args:
      container_object (Container): the container object.
      mount_dir (str): the destination mount_point.

    Returns:
      list(list(str)): a list of extra commands, or the empty list if no volume
        is to be mounted. Commands are list(str).
    """
    extra_commands = []
    mount_points = container_object.GetMountpoints()
    if self.docker_version == 1:
      # 'Volumes'
      for source, destination in mount_points:
        storage_path = os.path.join(self.root_directory, source)
        extra_commands.append(
            ['/bin/mount', '--bind', '-o', 'ro', storage_path, destination]
        )
    elif self.docker_version == 2:
      for source, destination in mount_points:
        storage_path = os.path.join(self.root_directory, source)
        volume_mountpoint = os.path.join(mount_dir, destination)
        extra_commands.append(
            ['/bin/mount', '--bind', '-o', 'ro', storage_path,
             volume_mountpoint])

    return extra_commands


class AufsStorage(BaseStorage):
  """This class implements AuFS storage specific methods."""

  STORAGE_METHOD = 'aufs'

  def MakeMountCommands(self, container_object, mount_dir):
    """Generates the required shell commands to mount a container given its ID.

    Args:
      container_object (Container): the container object to mount.
      mount_dir (str): the path to the target mount point.

    Returns:
      list(list(str)): a list commands that needs to be run to mount the
        container's view of the file system. Commands to run are list(str).
    """

    mount_id = container_object.mount_id

    if self.docker_version == 2:
      container_layers_filepath = os.path.join(
          self.docker_directory, self.STORAGE_METHOD, 'layers', mount_id)
      layer_id = os.path.join(
          self.docker_directory, self.STORAGE_METHOD, 'diff', mount_id)
    if self.docker_version == 1:
      layer_id = container_object.container_id

      container_layers_filepath = os.path.join(
          self.docker_directory, self.STORAGE_METHOD, 'layers', layer_id)

    commands = []
    mountpoint_path = os.path.join(
        self.docker_directory, self.STORAGE_METHOD, 'diff', layer_id)
    commands.append(
        ['/bin/mount', '-t', 'aufs', '-o',
         f'ro,br={mountpoint_path}=ro+wh', 'none', mount_dir])
<<<<<<< HEAD

=======
>>>>>>> 115d5374
    with open(
        container_layers_filepath, encoding='utf-8') as container_layers_file:
      layers = container_layers_file.read().split()
      for layer in layers:
        mountpoint_path = os.path.join(
            self.docker_directory, self.STORAGE_METHOD, 'diff', layer)
        commands.append(
            ['/bin/mount', '-t', 'aufs', '-o',
             f'ro,remount,append:{mountpoint_path}=ro+wh', 'none', mount_dir])

    # Adding the commands to mount any extra declared Volumes and Mounts
    commands.extend(self._MakeVolumeMountCommands(container_object, mount_dir))

    return commands


class OverlayStorage(BaseStorage):
  """This class implements OverlayFS storage specific methods."""

  STORAGE_METHOD = 'overlay'
  LOWERDIR_NAME = 'lower-id'
  UPPERDIR_NAME = 'upper'

  def _BuildLowerLayers(self, lower_content):
    """Builds the OverlayFS mount argument for the lower layer.

    Args:
      lower_content (str): content of the 'lower directory' description file.

    Returns:
      str: the mount.overlay command argument for the 'lower directory'.
    """
    # For overlay driver, this is only the full path to the lowerdir.
    return os.path.join(
        self.docker_directory, self.STORAGE_METHOD, lower_content, 'root')

  def MakeMountCommands(self, container_object, mount_dir):
    """Generates the required shell commands to mount a container given its ID.

    Args:
      container_object (Container): the container object.
      mount_dir (str): the path to the target mount point.

    Returns:
      list(list(str)): a list commands that needs to be run to mount the
        container's view of the file system. Commands to run are list(str).
    """
    mount_id_path = os.path.join(
        self.docker_directory, self.STORAGE_METHOD, container_object.mount_id)

    lowerdir_path = os.path.join(mount_id_path, self.LOWERDIR_NAME)
    with open(lowerdir_path, encoding='utf-8') as lower_fd:
      lower_dir = self._BuildLowerLayers(lower_fd.read().strip())
    upper_dir = os.path.join(mount_id_path, self.UPPERDIR_NAME)

    commands = [[
        '/bin/mount', '-t', 'overlay', 'overlay', '-o',
        f'ro,lowerdir={upper_dir}:{lower_dir}', mount_dir]]

    # Adding the commands to mount any extra declared Volumes and Mounts
    commands.extend(self._MakeVolumeMountCommands(container_object, mount_dir))
    return commands


class Overlay2Storage(OverlayStorage):
  """A specialization for Overlay2.

  See a description at
  https://docs.docker.com/storage/storagedriver/overlayfs-driver/#how-the-overlay2-driver-works.
  """

  STORAGE_METHOD = 'overlay2'
  LOWERDIR_NAME = 'lower'
  UPPERDIR_NAME = 'diff'

  def _BuildLowerLayers(self, lower_content):
    """Builds the OverlayFS mount argument for the lower layer.

    Args:
      lower_content (str): content of the 'lower directory' description file.

    Returns:
      str: the mount.overlay command argument for the 'lower directory'.
    """
    # For the overlay2 driver, the pointer to the 'lower directory' can be
    # made of multiple layers.
    # For that argument to be passed to the mount.overlay command, we need to
    # reconstruct full paths to all these layers.
    # ie: from 'abcd:0123' to '/var/lib/docker/abcd:/var/lib/docker/0123'
    lower_dir = ':'.join([
        os.path.join(self.docker_directory, self.STORAGE_METHOD, lower_)
        for lower_ in lower_content.split(':')
    ])
    return lower_dir


class WindowsFilterStorage(BaseStorage):
  """This class implements windowsfilter storage specific methods."""

  STORAGE_METHOD = 'windowsfilter'

  def MakeMountCommands(self, container_object, mount_dir):
    """Generates the required shell commands to merges a container's writeable
    sandbox.vhdx layer with its parent image's blank-base.vhdx layer,
    producing a mountable raw disk image.

    Note this differs from the other storage types which generate commands to
    directly mount the container FS.

    Args:
      container_object (Container): the container object to mount.
      mount_dir (str): Unused.

    Returns:
      list(list(str)): a list of commands to merge the target container's
        writable layer with it's parent images base. Commands to run are
        list(str).
    """
    windowsfilter_path = os.path.join(
      self.docker_directory, self.STORAGE_METHOD)
    layerchain_path = os.path.join(
      windowsfilter_path, container_object.mount_id, 'layerchain.json')

    with open(layerchain_path, encoding='utf-8') as layerchain_fd:
      layerchain_json = json.loads(layerchain_fd.read())
    # The top layer always contains the parent blank-base.vhdx disk
    parent_mount_id = layerchain_json[-1].split('\\')[-1]

    blank_base_path = os.path.join(
      windowsfilter_path, parent_mount_id, 'blank-base.vhdx')
    sandbox_path = os.path.join(
      windowsfilter_path, container_object.mount_id, 'sandbox.vhdx')

    commands = []
    commands.append(
      ['merge_vhdx.py', '--parent_disk', blank_base_path, '--child_disk',
      sandbox_path, '--out_image', f'{container_object.mount_id}.raw'])
    return commands<|MERGE_RESOLUTION|>--- conflicted
+++ resolved
@@ -132,10 +132,7 @@
     commands.append(
         ['/bin/mount', '-t', 'aufs', '-o',
          f'ro,br={mountpoint_path}=ro+wh', 'none', mount_dir])
-<<<<<<< HEAD
-
-=======
->>>>>>> 115d5374
+    
     with open(
         container_layers_filepath, encoding='utf-8') as container_layers_file:
       layers = container_layers_file.read().split()
