# -*- coding: utf-8 -*-
# Copyright 2016 Google Inc.
#
# Licensed under the Apache License, Version 2.0 (the "License");
# you may not use this file except in compliance with the License.
# You may obtain a copy of the License at
#
#      http://www.apache.org/licenses/LICENSE-2.0
#
# Unless required by applicable law or agreed to in writing, software
# distributed under the License is distributed on an "AS IS" BASIS,
# WITHOUT WARRANTIES OR CONDITIONS OF ANY KIND, either express or implied.
# See the License for the specific language governing permissions and
# limitations under the License.
"""docker-explorer tool."""
<<<<<<< HEAD
__version__ = '20190409'

DEFAULT_DOCKER_DIRECTORY = '/var/lib/docker'
=======
__version__ = '20190529'
>>>>>>> 1ea36e14
<|MERGE_RESOLUTION|>--- conflicted
+++ resolved
@@ -13,10 +13,6 @@
 # See the License for the specific language governing permissions and
 # limitations under the License.
 """docker-explorer tool."""
-<<<<<<< HEAD
-__version__ = '20190409'
+__version__ = '20190529'
 
-DEFAULT_DOCKER_DIRECTORY = '/var/lib/docker'
-=======
-__version__ = '20190529'
->>>>>>> 1ea36e14
+DEFAULT_DOCKER_DIRECTORY = '/var/lib/docker'