--- conflicted
+++ resolved
@@ -185,10 +185,7 @@
     image_config = configuration.get('Config', None)
     if not image_config:
       return default_value
-<<<<<<< HEAD
-    config_value = image_config.get(key, default_value)
-=======
->>>>>>> 2f289d5f
+
 
     if not ignore_container_config:
       # If ContainerConfig has a different value for that key, return this one.
@@ -197,11 +194,7 @@
         if key in container_config:
           return container_config.get(key, default_value)
 
-<<<<<<< HEAD
-    return config_value
-=======
     return image_config.get(key, default_value)
->>>>>>> 2f289d5f
 
   def GetLayerSize(self, layer_id):
     """Returns the size of the layer.
