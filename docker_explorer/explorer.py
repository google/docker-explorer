--- conflicted
+++ resolved
@@ -71,13 +71,8 @@
       raise errors.DockerExplorerError(
           f'Could not find any container in {self.containers_directory}.\n'
           f'Make sure the docker directory ({self.docker_directory}) is '
-<<<<<<< HEAD
-          'correct.\nIf it is correct, you might want to run this script'
-          ' with higher privileges.')
-=======
           'correct.\nIf it is correct, you might want to run this script '
           'with higher privileges.')
->>>>>>> 115d5374
     path_to_a_container = os.path.join(
         self.containers_directory, container_ids_list[0])
     if os.path.isfile(os.path.join(path_to_a_container, 'config.v2.json')):
@@ -151,13 +146,8 @@
       raise errors.DockerExplorerError(
           f'Could not find container directory in {self.containers_directory}.'
           f'\nMake sure the docker directory ({self.docker_directory}) is '
-<<<<<<< HEAD
-          'correct.\nIf it is correct, you might want to run this script'
-          ' with higher privileges.'
-=======
           'correct.\nIf it is correct, you might want to run this script '
           'with higher privileges.'
->>>>>>> 115d5374
       )
     containers_list = []
     for cid in container_ids_list:
