# -*- coding: utf-8 -*-
# Copyright 2016 Google Inc.
#
# Licensed under the Apache License, Version 2.0 (the "License");
# you may not use this file except in compliance with the License.
# You may obtain a copy of the License at
#
#      http://www.apache.org/licenses/LICENSE-2.0
#
# Unless required by applicable law or agreed to in writing, software
# distributed under the License is distributed on an "AS IS" BASIS,
# WITHOUT WARRANTIES OR CONDITIONS OF ANY KIND, either express or implied.
# See the License for the specific language governing permissions and
# limitations under the License.
"""Tests for the de.py tool."""

from __future__ import unicode_literals

import os
import shutil
import sys
import tarfile
import unittest

import mock
try:
  from StringIO import StringIO
except ImportError:
  from io import StringIO

from docker_explorer import container
from docker_explorer import errors
from docker_explorer import explorer
from docker_explorer import storage
from docker_explorer import utils
from tools import de


# pylint: disable=protected-access

class UtilsTests(unittest.TestCase):
  """Tests Utils methods."""

  def testFormatDatetime(self):
    """Tests the utils.FormatDatetime function."""
    test_date = '2017-12-25T15:59:59.102938 msqedigrb msg'
    expected_time_str = '2017-12-25T15:59:59.102938'
    self.assertEqual(expected_time_str, utils.FormatDatetime(test_date))

  def testPrettyPrintJSON(self):
    """Tests the utils.PrettyPrintJSON function."""
    test_dict = {'test': [{'dict1': {'key1': 'val1'}, 'dict2': None}]}
    expected_string = ('{\n    "test": [\n        {\n            "dict1": {\n'
                       '                "key1": "val1"\n            }, \n'
                       '            "dict2": null\n        }\n    ]\n}\n')
    self.assertEqual(expected_string, utils.PrettyPrintJSON(test_dict))


class TestDEMain(unittest.TestCase):
  """Tests DockerExplorerTool object methods."""

  @classmethod
  def tearDownClass(cls):
    shutil.rmtree(cls.docker_directory_path)

  @classmethod
  def setUpClass(cls):
    # We setup one overlay2 backed Docker root folder for all the following
    # tests.
    cls.driver = 'overlay2'
    cls.docker_directory_path = os.path.join('test_data', 'docker')
    if not os.path.isdir(cls.docker_directory_path):
      docker_tar = os.path.join('test_data', 'overlay2.v2.tgz')
      tar = tarfile.open(docker_tar, 'r:gz')
      tar.extractall('test_data')
      tar.close()
<<<<<<< HEAD
    cls.explorer_object = explorer.Explorer()
    cls.explorer_object.SetDockerDirectory(cls.docker_directory_path)
    cls.explorer_object.DetectDockerStorageVersion()
=======
    cls.de_object = de.DockerExplorerTool()
    cls.de_object._SetDockerDirectory(cls.docker_directory_path)
    cls.de_object._DetectDockerStorageVersion()
>>>>>>> 51919b28

  def testParseArguments(self):
    """Tests the DockerExplorerTool.ParseArguments function."""
    de_object = de.DockerExplorerTool()

    prog = sys.argv[0]

    expected_docker_root = os.path.join('test_data', 'docker')

    args = [prog, '-r', expected_docker_root, 'list', 'repositories']
    sys.argv = args

    options = de_object.ParseArguments()
    usage_string = de_object._argument_parser.format_usage()
    expected_usage = '[-h] [-r DOCKER_DIRECTORY] {mount,list,history} ...\n'
    self.assertTrue(expected_usage in usage_string)
    self.assertEqual(expected_docker_root, options.docker_directory)

  def testShowHistory(self):
    """Tests that ShowHistory shows history."""
    de_object = de.DockerExplorerTool()
<<<<<<< HEAD
    de_object._explorer = self.explorer_object
=======
>>>>>>> 51919b28
    # We pick one of the container IDs.
    container_id = container.GetAllContainersIDs(self.docker_directory_path)[0]
    with mock.patch('sys.stdout', new=StringIO()) as fake_output:
      de_object.docker_directory = self.docker_directory_path
      de_object.ShowHistory(container_id)
      expected_string = """{
    "sha256:8ac48589692a53a9b8c2d1ceaa6b402665aa7fe667ba51ccc03002300856d8c7": {
        "container_cmd": "/bin/sh -c #(nop)  CMD [\\"sh\\"]", 
        "created_at": "2018-04-05T10:41:28.876407", 
        "size": 0
    }
}

"""
      self.assertEqual(
          expected_string, fake_output.getvalue())

  def testShowContainers(self):
    """Tests that ShowHistory shows history."""
    de_object = de.DockerExplorerTool()
<<<<<<< HEAD
    de_object._explorer = self.explorer_object
=======
>>>>>>> 51919b28
    self.maxDiff = None
    with mock.patch('sys.stdout', new=StringIO()) as fake_output:
      de_object.docker_directory = self.docker_directory_path
      de_object.ShowContainers()
      expected_string = """[
    {
        "container_id": "10acac0b3466813c9e1f85e2aa7d06298e51fbfe86bbcb6b7a19dd\
33d3798f6a", 
        "image_id": "8ac48589692a53a9b8c2d1ceaa6b402665aa7fe667ba51ccc030023008\
56d8c7", 
        "image_name": "busybox", 
        "mount_id": "d877fe1ffb0a1da27204bc1ae4e356c7a7a235e7392d04a81d5d7df347\
1c74b6", 
        "start_date": "0001-01-01T00:00:00"
    }, 
    {
        "container_id": "61ba4e6c012c782186c649466157e05adfd7caa5b551432de51043\
893cae5353", 
        "image_id": "8ac48589692a53a9b8c2d1ceaa6b402665aa7fe667ba51ccc030023008\
56d8c7", 
        "image_name": "busybox", 
        "mount_id": "04cc041c6e1a41007c2c7f19574194244e81ea7dc0b3c32848b9e06915\
065cc4", 
        "start_date": "0001-01-01T00:00:00"
    }, 
    {
        "container_id": "9949fa153b778e39d6cab0a4e0ba60fa34a13fedb1f256d613a2f8\
8c0c98408a", 
        "image_id": "8ac48589692a53a9b8c2d1ceaa6b402665aa7fe667ba51ccc030023008\
56d8c7", 
        "image_name": "busybox", 
        "mount_id": "fc790748d90675e0934c6ade53f68b6f73b920ca1f08df718c272e51ab\
dabea7", 
        "start_date": "2018-05-16T10:50:57.324126"
    }, 
    {
        "container_id": "f83f963c67cbd36055f690fc988c1e42be06c1253e80113d1d5167\
78c06b2841", 
        "image_id": "8ac48589692a53a9b8c2d1ceaa6b402665aa7fe667ba51ccc030023008\
56d8c7", 
        "image_name": "busybox", 
        "mount_id": "8ed5fc296a7930f4faf7812c081cb1b310dfc29f6b23f5f2425e36f51d\
5cb9d1", 
        "start_date": "2018-05-16T10:51:05.177987"
    }, 
    {
        "container_id": "8e8b7f23eb7cbd4dfe7e91646ddd0e0f524218e25d50113559f078\
dfb2690206", 
        "image_id": "8ac48589692a53a9b8c2d1ceaa6b402665aa7fe667ba51ccc030023008\
56d8c7", 
        "image_name": "busybox", 
        "mount_id": "92fd3b3e7d6101bb701743c9518c45b0d036b898c8a3d7cae84e1a06e6\
829b53", 
        "start_date": "2018-05-16T10:51:39.625989"
    }
]

"""
      self.assertEqual(expected_string, fake_output.getvalue())

  def testDetectStorageFail(self):
    """Tests that the DockerExplorerTool.DetectStorage function fails on
    Docker directory."""
<<<<<<< HEAD
    explorer_object = explorer.Explorer()
    explorer_object.docker_directory = 'this_dir_shouldnt_exist'
=======
    de_object = de.DockerExplorerTool()
    de_object.docker_directory = 'this_dir_shouldnt_exist'
>>>>>>> 51919b28

    expected_error_message = (
        'this_dir_shouldnt_exist is not a Docker directory')
    with self.assertRaises(errors.BadStorageException) as err:
      explorer_object.SetDockerDirectory('this_dir_shouldnt_exist')
    self.assertEqual(expected_error_message, err.exception.message)


class DockerTestCase(unittest.TestCase):
  """Base class for tests of different Storage implementations."""

  @classmethod
  def tearDownClass(cls):
    shutil.rmtree(os.path.join('test_data', 'docker'))

  @classmethod
  def _setup(cls, driver, driver_class, storage_version=2):
    """Internal method to set up the TestCase on a specific storage."""
    cls.driver = driver
    docker_directory_path = os.path.join('test_data', 'docker')
    if not os.path.isdir(docker_directory_path):
      docker_tar = os.path.join(
          'test_data', '{0:s}.v{1:d}.tgz'.format(driver, storage_version))
      tar = tarfile.open(docker_tar, 'r:gz')
      tar.extractall('test_data')
      tar.close()
<<<<<<< HEAD
    cls.explorer_object = explorer.Explorer()
    cls.explorer_object.SetDockerDirectory(docker_directory_path)
    cls.explorer_object.DetectDockerStorageVersion()
=======
    cls.de_object = de.DockerExplorerTool()
    cls.de_object._SetDockerDirectory(docker_directory_path)
    cls.de_object._DetectDockerStorageVersion()
>>>>>>> 51919b28

    cls.driver_class = driver_class
    cls.storage_version = storage_version

  def testDetectStorage(self):
<<<<<<< HEAD
    """Tests the Explorer.DetectStorage function."""
    for container_obj in self.explorer_object.GetAllContainers():
=======
    """Tests the DockerExplorerTool.DetectStorage function."""
    for container_obj in self.de_object.GetAllContainers():
>>>>>>> 51919b28
      self.assertIsNotNone(container_obj.storage_object)
      self.assertEqual(container_obj.storage_name, self.driver)
      self.assertIsInstance(container_obj.storage_object, self.driver_class)

      self.assertEqual(self.storage_version, container_obj.docker_version)
      if self.storage_version == 1:
        self.assertEqual(
            'config.json', container_obj.container_config_filename)
      elif self.storage_version == 2:
        self.assertEqual(
            'config.v2.json', container_obj.container_config_filename)

class TestAufsStorage(DockerTestCase):
  """Tests methods in the BaseStorage object."""

  @classmethod
  def setUpClass(cls):
    cls._setup('aufs', storage.AufsStorage)

  def testGetAllContainers(self):
    """Tests the GetAllContainers function on a AuFS storage."""
    containers_list = self.explorer_object.GetAllContainers()
    containers_list = sorted(containers_list, key=lambda ci: ci.name)
    self.assertEqual(7, len(containers_list))

    container_obj = containers_list[1]

    self.assertEqual('/dreamy_snyder', container_obj.name)
    self.assertEqual('2017-02-13T16:45:05.629904159Z',
                     container_obj.creation_timestamp)
    self.assertEqual('busybox', container_obj.config_image_name)
    self.assertTrue(container_obj.running)

    self.assertEqual(
        '7b02fb3e8a665a63e32b909af5babb7d6ba0b64e10003b2d9534c7d5f2af8966',
        container_obj.container_id)

  def testGetOrderedLayers(self):
    """Tests the BaseStorage.GetOrderedLayers function on a AuFS storage."""
    container_obj = self.explorer_object.GetContainer(
        '7b02fb3e8a665a63e32b909af5babb7d6ba0b64e10003b2d9534c7d5f2af8966')
    layers = container_obj.GetOrderedLayers()
    self.assertEqual(1, len(layers))
    self.assertEqual(
        'sha256:'
        '7968321274dc6b6171697c33df7815310468e694ac5be0ec03ff053bb135e768',
        layers[0])

  def testGetRunningContainersList(self):
    """Tests the BaseStorage.GetContainersList function on a AuFS storage."""
    running_containers = self.explorer_object.GetContainersList(
        only_running=True)
    running_containers = sorted(
        running_containers, key=lambda ci: ci.container_id)
    self.assertEqual(1, len(running_containers))
    container_obj = running_containers[0]
    self.assertEqual('/dreamy_snyder', container_obj.name)
    self.assertEqual(
        '2017-02-13T16:45:05.629904159Z', container_obj.creation_timestamp)
    self.assertEqual('busybox', container_obj.config_image_name)
    self.assertTrue(container_obj.running)

  def testGetContainersJson(self):
    """Tests the GetContainersJson function on a AuFS storage."""
    result = self.explorer_object.GetContainersJson(only_running=True)
    expected = [
        {'image_id':
         '7968321274dc6b6171697c33df7815310468e694ac5be0ec03ff053bb135e768',
         'container_id':
         '7b02fb3e8a665a63e32b909af5babb7d6ba0b64e10003b2d9534c7d5f2af8966',
         'mount_id':
         'b16a494082bba0091e572b58ff80af1b7b5d28737a3eedbe01e73cd7f4e01d23',
         'start_date': '2017-02-13T16:45:05.785658',
         'image_name': 'busybox'}
    ]
    self.assertEqual(expected, result)

  def testGetLayerInfo(self):
    """Tests the BaseStorage.GetLayerInfo function on a AuFS storage."""
    container_obj = self.explorer_object.GetContainer(
        '7b02fb3e8a665a63e32b909af5babb7d6ba0b64e10003b2d9534c7d5f2af8966')
    layer_info = container_obj.GetLayerInfo(
        'sha256:'
        '7968321274dc6b6171697c33df7815310468e694ac5be0ec03ff053bb135e768')
    self.assertEqual('2017-01-13T22:13:54.401355854Z', layer_info['created'])
    self.assertEqual(['/bin/sh', '-c', '#(nop) ', 'CMD ["sh"]'],
                     layer_info['container_config']['Cmd'])

  def testGetRepositoriesString(self):
    """Tests GetRepositoriesString() on a AuFS storage."""
    self.maxDiff = None
    result_string = self.explorer_object.GetRepositoriesString()
    expected_string = (
        '[\n'
        '    {\n'
        '        "Repositories": {\n'
        '            "busybox": {\n'
        '                "busybox:latest": "sha256:'
        '7968321274dc6b6171697c33df7815310468e694ac5be0ec03ff053bb135e768"\n'
        '            }\n'
        '        }, \n'
        '        "path": "test_data/docker/image/aufs/repositories.json"\n'
        '    }\n'
        ']\n'
    )
    self.assertEqual(expected_string, result_string)

  def testMakeMountCommands(self):
    """Tests the BaseStorage.MakeMountCommands function on a AuFS storage."""
    container_obj = self.explorer_object.GetContainer(
        '7b02fb3e8a665a63e32b909af5babb7d6ba0b64e10003b2d9534c7d5f2af8966')
    commands = container_obj.storage_object.MakeMountCommands(
        container_obj, '/mnt')
    commands = [' '.join(x) for x in commands]
    expected_commands = [
        ('/bin/mount -t aufs -o ro,br=test_data/docker/aufs/diff/test_data/'
         'docker/aufs/diff/'
         'b16a494082bba0091e572b58ff80af1b7b5d28737a3eedbe01e73cd7f4e01d23'
         '=ro+wh none /mnt'),
        ('/bin/mount -t aufs -o ro,remount,append:test_data/docker/aufs/diff/'
         'b16a494082bba0091e572b58ff80af1b7b5d28737a3eedbe01e73cd7f4e01d23'
         '-init=ro+wh none /mnt'),
        ('/bin/mount -t aufs -o ro,remount,append:test_data/docker/aufs/diff/'
         'd1c54c46d331de21587a16397e8bd95bdbb1015e1a04797c76de128107da83ae'
         '=ro+wh none /mnt'),
        ('/bin/mount --bind -o ro {0:s}/docker/volumes/'
         '28297de547b5473a9aff90aaab45ed108ebf019981b40c3c35c226f54c13ac0d/'
         '_data /mnt/var/jenkins_home').format(os.path.abspath('test_data'))
    ]
    self.assertEqual(expected_commands, commands)

  def testGetHistory(self):
    """Tests the BaseStorage.GetHistory function on a AuFS storage."""
    self.maxDiff = None
    container_obj = self.explorer_object.GetContainer(
        '7b02fb3e8a665a63e32b909af5babb7d6ba0b64e10003b2d9534c7d5f2af8966')
    expected = {
        'sha256:'
        '7968321274dc6b6171697c33df7815310468e694ac5be0ec03ff053bb135e768': {
            'created_at': '2017-01-13T22:13:54.401355',
            'container_cmd': '/bin/sh -c #(nop)  CMD ["sh"]',
            'size': 0
        }
    }

    self.assertEqual(expected, container_obj.GetHistory())

  def testGetFullContainerID(self):
    """Tests the DockerExplorerTool._GetFullContainerID function on AuFS."""
    self.assertEqual(
        '2cc4b0d9c1dfdf71099c5e9a109e6a0fe286152a5396bd1850689478e8f70625',
        self.explorer_object._GetFullContainerID('2cc4b0d'))

    with self.assertRaises(Exception) as err:
      self.explorer_object._GetFullContainerID('')
    self.assertEqual(
        'Too many container IDs starting with "": '
        '1171e9631158156ba2b984d335b2bf31838403700df3882c51aed70beebb604f, '
        '2cc4b0d9c1dfdf71099c5e9a109e6a0fe286152a5396bd1850689478e8f70625, '
        '7b02fb3e8a665a63e32b909af5babb7d6ba0b64e10003b2d9534c7d5f2af8966, '
        '986c6e682f30550512bc2f7243f5a57c91b025e543ef703c426d732585209945, '
        'b6f881bfc566ed604da1dc9bc8782a3540380c094154d703a77113b1ecfca660, '
        'c8a38b6c29b0c901c37c2bb17bfcd73942c44bb71cc528505385c62f3c6fff35, '
        'dd39804186d4f649f1e9cec89df1583e7a12a48193223a16cc40958f7e76b858',
        err.exception.message)

    with self.assertRaises(Exception) as err:
      self.explorer_object._GetFullContainerID('xx')
    self.assertEqual(
        'Could not find any container ID starting with "xx"',
        err.exception.message)


class TestAufsV1Storage(DockerTestCase):
  """Tests methods in the BaseStorage object."""

  @classmethod
  def setUpClass(cls):
    cls._setup('aufs', storage.AufsStorage, storage_version=1)

  def testGetAllContainers(self):
    """Tests the GetAllContainers function on a AuFS storage."""
    containers_list = self.explorer_object.GetAllContainers()
    containers_list = sorted(containers_list, key=lambda ci: ci.name)
    self.assertEqual(3, len(containers_list))

    container_obj = containers_list[0]

    self.assertEqual('/angry_rosalind', container_obj.name)
    self.assertEqual('2018-12-27T10:53:17.096746609Z',
                     container_obj.creation_timestamp)
    self.assertEqual('busybox', container_obj.config_image_name)
    self.assertTrue(container_obj.running)

    self.assertEqual(
        'de44dd97cfd1c8d1c1aad7f75a435603991a7a39fa4f6b20a69bf4458809209c',
        container_obj.container_id)

  def testGetOrderedLayers(self):
    """Tests the BaseStorage.GetOrderedLayers function on a AuFS storage."""
    container_obj = self.explorer_object.GetContainer(
        'de44dd97cfd1c8d1c1aad7f75a435603991a7a39fa4f6b20a69bf4458809209c')
    layers = container_obj.GetOrderedLayers()
    self.assertEqual(2, len(layers))
    self.assertEqual(
        '1cee97b18f87b5fa91633db35f587e2c65c093facfa2cbbe83d5ebe06e1d9125',
        layers[0])

  def testGetRunningContainersList(self):
    """Tests the BaseStorage.GetContainersList function on a AuFS storage."""
    running_containers = self.explorer_object.GetContainersList(
        only_running=True)
    running_containers = sorted(
        running_containers, key=lambda ci: ci.container_id)
    self.assertEqual(1, len(running_containers))
    container_obj = running_containers[0]
    self.assertEqual('/angry_rosalind', container_obj.name)
    self.assertEqual(
        '2018-12-27T10:53:17.096746609Z', container_obj.creation_timestamp)
    self.assertEqual('busybox', container_obj.config_image_name)
    self.assertTrue(container_obj.running)

  def testGetContainersJson(self):
    """Tests the GetContainersJson function on a AuFS storage."""
    result = self.explorer_object.GetContainersJson(only_running=True)
    expected = [
        {'image_id':
         '1cee97b18f87b5fa91633db35f587e2c65c093facfa2cbbe83d5ebe06e1d9125',
         'container_id':
         'de44dd97cfd1c8d1c1aad7f75a435603991a7a39fa4f6b20a69bf4458809209c',
         'start_date': '2018-12-27T10:53:17.409426',
         'image_name': 'busybox'}
    ]
    self.assertEqual(expected, result)

  def testGetLayerInfo(self):
    """Tests the BaseStorage.GetLayerInfo function on a AuFS storage."""
    container_obj = self.explorer_object.GetContainer(
        'de44dd97cfd1c8d1c1aad7f75a435603991a7a39fa4f6b20a69bf4458809209c')
    layer_info = container_obj.GetLayerInfo(
        '1cee97b18f87b5fa91633db35f587e2c65c093facfa2cbbe83d5ebe06e1d9125')
    self.assertEqual('2018-12-26T08:20:42.831353376Z', layer_info['created'])
    self.assertEqual(['/bin/sh', '-c', '#(nop) ', 'CMD ["sh"]'],
                     layer_info['container_config']['Cmd'])

  def testGetRepositoriesString(self):
    """Tests GetRepositoriesString() on a AuFS storage."""
    self.maxDiff = None
    result_string = self.explorer_object.GetRepositoriesString()
    expected_string = (
        '[\n'
        '    {\n'
        '        "Repositories": {\n'
        '            "busybox": {\n'
        '                "latest": "'
        '1cee97b18f87b5fa91633db35f587e2c65c093facfa2cbbe83d5ebe06e1d9125"\n'
        '            }\n'
        '        }, \n'
        '        "path": "test_data/docker/repositories-aufs"\n'
        '    }\n'
        ']\n'
    )
    self.assertEqual(expected_string, result_string)

  def testMakeMountCommands(self):
    """Tests the BaseStorage.MakeMountCommands function on a AuFS storage."""
    container_obj = self.explorer_object.GetContainer(
        'de44dd97cfd1c8d1c1aad7f75a435603991a7a39fa4f6b20a69bf4458809209c')
    commands = container_obj.storage_object.MakeMountCommands(
        container_obj, '/mnt')
    commands = [' '.join(x) for x in commands]
    expected_commands = [
        ('/bin/mount -t aufs -o ro,br=test_data/'
         'docker/aufs/diff/'
         'de44dd97cfd1c8d1c1aad7f75a435603991a7a39fa4f6b20a69bf4458809209c'
         '=ro+wh none /mnt'),
        ('/bin/mount -t aufs -o ro,remount,append:test_data/docker/aufs/diff/'
         'de44dd97cfd1c8d1c1aad7f75a435603991a7a39fa4f6b20a69bf4458809209c'
         '-init=ro+wh none /mnt'),
        ('/bin/mount -t aufs -o ro,remount,append:test_data/docker/aufs/diff/'
         '1cee97b18f87b5fa91633db35f587e2c65c093facfa2cbbe83d5ebe06e1d9125'
         '=ro+wh none /mnt'),
        ('/bin/mount -t aufs -o ro,remount,append:test_data/docker/aufs/diff/'
         'df557f39d413a1408f5c28d8aab2892f927237ec22e903ef04b331305130ab38'
         '=ro+wh none /mnt')
    ]
    self.assertEqual(expected_commands, commands)

  def testGetHistory(self):
    """Tests the BaseStorage.GetHistory function on a AuFS storage."""
    self.maxDiff = None
    container_obj = self.explorer_object.GetContainer(
        'de44dd97cfd1c8d1c1aad7f75a435603991a7a39fa4f6b20a69bf4458809209c')
    expected = {
        '1cee97b18f87b5fa91633db35f587e2c65c093facfa2cbbe83d5ebe06e1d9125': {
            'size': 0},
        'df557f39d413a1408f5c28d8aab2892f927237ec22e903ef04b331305130ab38': {
            'created_at': '2018-12-26T08:20:42.687925',
            'container_cmd':
                ('/bin/sh -c #(nop) ADD file:ce026b62356eec3ad1214f92be2c'
                 '9dc063fe205bd5e600be3492c4dfb17148bd in / '),
            'size': 1154361}
    }

    self.assertEqual(expected, container_obj.GetHistory())

  def testGetFullContainerID(self):
    """Tests the DockerExplorerTool._GetFullContainerID function on AuFS."""
    self.assertEqual(
        'de44dd97cfd1c8d1c1aad7f75a435603991a7a39fa4f6b20a69bf4458809209c',
        self.explorer_object._GetFullContainerID('de44dd'))

    self.maxDiff = None
    with self.assertRaises(Exception) as err:
      self.explorer_object._GetFullContainerID('')
    self.assertEqual(
        ('Too many container IDs starting with "": '
         '3b03d0958390ccfb92e9f1ee67de628ab315c532120d4512cb72a1805465fb35, '
         'de44dd97cfd1c8d1c1aad7f75a435603991a7a39fa4f6b20a69bf4458809209c, '
         'fbb6711cefc70193cb6cb0b113fc9ed6b9eaddcdd33667adb5cb690a4dca413a'),
        err.exception.message)

    with self.assertRaises(Exception) as err:
      self.explorer_object._GetFullContainerID('xx')
    self.assertEqual(
        'Could not find any container ID starting with "xx"',
        err.exception.message)


class TestOverlayStorage(DockerTestCase):
  """Tests methods in the OverlayStorage object."""

  @classmethod
  def setUpClass(cls):
    cls._setup('overlay', storage.OverlayStorage)

  def testGetAllContainers(self):
    """Tests the GetAllContainers function on a Overlay storage."""
    containers_list = self.explorer_object.GetAllContainers()
    containers_list = sorted(containers_list, key=lambda ci: ci.name)
    self.assertEqual(6, len(containers_list))

    container_obj = containers_list[0]

    self.assertEqual('/elastic_booth', container_obj.name)
    self.assertEqual('2018-01-26T14:55:56.280943771Z',
                     container_obj.creation_timestamp)
    self.assertEqual('busybox:latest', container_obj.config_image_name)
    self.assertTrue(container_obj.running)

    self.assertEqual(
        '5dc287aa80b460652a5584e80a5c8c1233b0c0691972d75424cf5250b917600a',
        container_obj.container_id)

  def testGetOrderedLayers(self):
    """Tests the BaseStorage.GetOrderedLayers function on a Overlay storage."""
    container_obj = self.explorer_object.GetContainer(
        '5dc287aa80b460652a5584e80a5c8c1233b0c0691972d75424cf5250b917600a')
    layers = container_obj.GetOrderedLayers()
    self.assertEqual(1, len(layers))
    self.assertEqual(
        'sha256:'
        '5b0d59026729b68570d99bc4f3f7c31a2e4f2a5736435641565d93e7c25bd2c3',
        layers[0])

  def testGetRunningContainersList(self):
    """Tests the BaseStorage.GetContainersList function on a Overlay storage."""
    running_containers = self.explorer_object.GetContainersList(
        only_running=True)
    running_containers = sorted(
        running_containers, key=lambda ci: ci.container_id)
    self.assertEqual(1, len(running_containers))
    container_obj = running_containers[0]
    self.assertEqual('/elastic_booth', container_obj.name)
    self.assertEqual(
        '2018-01-26T14:55:56.280943771Z', container_obj.creation_timestamp)
    self.assertEqual('busybox:latest', container_obj.config_image_name)

    self.assertTrue(container_obj.running)

  def testGetContainersJson(self):
    """Tests the GetContainersJson function on a Overlay storage."""
    result = self.explorer_object.GetContainersJson(only_running=True)
    expected = [
        {'image_id':
         '5b0d59026729b68570d99bc4f3f7c31a2e4f2a5736435641565d93e7c25bd2c3',
         'container_id':
         '5dc287aa80b460652a5584e80a5c8c1233b0c0691972d75424cf5250b917600a',
         'mount_id':
         '974e2b994f9db74e1ddd6fc546843bc65920e786612a388f25685acf84b3fed1',
         'start_date': '2018-01-26T14:55:56.574924',
         'image_name': 'busybox:latest'}
    ]
    self.assertEqual(expected, result)

  def testGetLayerInfo(self):
    """Tests the BaseStorage.GetLayerInfo function on a Overlay storage."""
    container_obj = self.explorer_object.GetContainer(
        '5dc287aa80b460652a5584e80a5c8c1233b0c0691972d75424cf5250b917600a')
    layer_info = container_obj.GetLayerInfo(
        'sha256:'
        '5b0d59026729b68570d99bc4f3f7c31a2e4f2a5736435641565d93e7c25bd2c3')
    self.assertEqual('2018-01-24T04:29:35.590938514Z', layer_info['created'])
    self.assertEqual(['/bin/sh', '-c', '#(nop) ', 'CMD ["sh"]'],
                     layer_info['container_config']['Cmd'])

  def testGetRepositoriesString(self):
    """Tests GetRepositoriesString() on a Overlay storage."""
    result_string = self.explorer_object.GetRepositoriesString()
    self.maxDiff = None
    expected_string = (
        '[\n'
        '    {\n'
        '        "Repositories": {\n'
        '            "busybox": {\n'
        '                "busybox:latest": "sha256:'
        '5b0d59026729b68570d99bc4f3f7c31a2e4f2a5736435641565d93e7c25bd2c3", \n'
        '                "busybox@sha256:'
        '1669a6aa7350e1cdd28f972ddad5aceba2912f589f19a090ac75b7083da748db": '
        '"sha256:'
        '5b0d59026729b68570d99bc4f3f7c31a2e4f2a5736435641565d93e7c25bd2c3"\n'
        '            }\n'
        '        }, \n'
        '        "path": "test_data/docker/image/overlay/repositories.json"\n'
        '    }\n'
        ']\n'
    )

    self.assertEqual(expected_string, result_string)

  def testMakeMountCommands(self):
    """Tests the BaseStorage.MakeMountCommands function on a Overlay storage."""
    container_obj = self.explorer_object.GetContainer(
        '5dc287aa80b460652a5584e80a5c8c1233b0c0691972d75424cf5250b917600a')
    commands = container_obj.storage_object.MakeMountCommands(
        container_obj, '/mnt')
    commands = [' '.join(cmd) for cmd in commands]
    expected_commands = [(
        '/bin/mount -t overlay overlay -o ro,lowerdir='
        'test_data/docker/overlay/974e2b994f9db74e1ddd6fc546843bc65920e786612'
        'a388f25685acf84b3fed1/upper:'
        'test_data/docker/overlay/a94d714512251b0d8a9bfaacb832e0c6cb70f71cb71'
        '976cca7a528a429336aae/root '
        '/mnt')]
    self.assertEqual(expected_commands, commands)

  def testGetHistory(self):
    """Tests the BaseStorage.GetHistory function on a Overlay storage."""
    self.maxDiff = None
    container_obj = self.explorer_object.GetContainer(
        '5dc287aa80b460652a5584e80a5c8c1233b0c0691972d75424cf5250b917600a')
    expected = {
        'sha256:'
        '5b0d59026729b68570d99bc4f3f7c31a2e4f2a5736435641565d93e7c25bd2c3':
        {
            'created_at': '2018-01-24T04:29:35.590938',
            'container_cmd': '/bin/sh -c #(nop)  CMD ["sh"]',
            'size': 0
        }
    }
    self.assertEqual(expected, container_obj.GetHistory())

  def testGetFullContainerID(self):
    """Tests the DockerExplorerTool._GetFullContainerID function on Overlay."""
    self.assertEqual(
        '5dc287aa80b460652a5584e80a5c8c1233b0c0691972d75424cf5250b917600a',
        self.explorer_object._GetFullContainerID('5dc287aa80'))

    with self.assertRaises(Exception) as err:
      self.explorer_object._GetFullContainerID('4')
    self.assertEqual(
        'Too many container IDs starting with "4": '
        '42e8679f78d6ea623391cdbcb928740ed804f928bd94f94e1d98687f34c48311, '
        '4ad09bee61dcc675bf41085dbf38c31426a7ed6666fdd47521bfb8f5e67a7e6d',
        err.exception.message)

    with self.assertRaises(Exception) as err:
      self.explorer_object._GetFullContainerID('xx')
    self.assertEqual(
        'Could not find any container ID starting with "xx"',
        err.exception.message)


class TestOverlay2Storage(DockerTestCase):
  """Tests methods in the Overlay2Storage object."""

  @classmethod
  def setUpClass(cls):
    cls._setup('overlay2', storage.Overlay2Storage)

  def testGetAllContainers(self):
    """Tests the GetAllContainers function on a Overlay2 storage."""
    containers_list = self.explorer_object.GetAllContainers()
    containers_list = sorted(containers_list, key=lambda ci: ci.name)
    self.assertEqual(5, len(containers_list))

    container_obj = containers_list[0]

    self.assertEqual('/festive_perlman', container_obj.name)
    self.assertEqual('2018-05-16T10:51:39.271019533Z',
                     container_obj.creation_timestamp)
    self.assertEqual('busybox', container_obj.config_image_name)
    self.assertTrue(container_obj.running)

    self.assertEqual(
        '8e8b7f23eb7cbd4dfe7e91646ddd0e0f524218e25d50113559f078dfb2690206',
        container_obj.container_id)

  def testGetOrderedLayers(self):
    """Tests the BaseStorage.GetOrderedLayers function on a Overlay2 storage."""
    container_obj = self.explorer_object.GetContainer(
        '8e8b7f23eb7cbd4dfe7e91646ddd0e0f524218e25d50113559f078dfb2690206')
    layers = container_obj.GetOrderedLayers()
    self.assertEqual(1, len(layers))
    self.assertEqual(
        'sha256:'
        '8ac48589692a53a9b8c2d1ceaa6b402665aa7fe667ba51ccc03002300856d8c7',
        layers[0])

  def testGetRunningContainersList(self):
    """Tests the BaseStorage.GetContainersList function on Overlay2 storage."""
    running_containers = self.explorer_object.GetContainersList(
        only_running=True)
    running_containers = sorted(
        running_containers, key=lambda ci: ci.container_id)
    self.assertEqual(1, len(running_containers))
    container_obj = running_containers[0]
    self.assertEqual('/festive_perlman', container_obj.name)
    self.assertEqual(
        '2018-05-16T10:51:39.271019533Z', container_obj.creation_timestamp)
    self.assertEqual('busybox', container_obj.config_image_name)

    self.assertTrue(container_obj.running)

  def testGetContainersJson(self):
    """Tests the GetContainersJson function on a Overlay2 storage."""
    result = self.explorer_object.GetContainersJson(only_running=True)
    expected = [
        {'image_id':
         '8ac48589692a53a9b8c2d1ceaa6b402665aa7fe667ba51ccc03002300856d8c7',
         'container_id':
         '8e8b7f23eb7cbd4dfe7e91646ddd0e0f524218e25d50113559f078dfb2690206',
         'mount_id':
         '92fd3b3e7d6101bb701743c9518c45b0d036b898c8a3d7cae84e1a06e6829b53',
         'start_date': '2018-05-16T10:51:39.625989',
         'image_name': 'busybox'}
    ]
    self.assertEqual(expected, result)

  def testGetLayerInfo(self):
    """Tests the BaseStorage.GetLayerInfo function on a Overlay2 storage."""
    container_obj = self.explorer_object.GetContainer(
        '8e8b7f23eb7cbd4dfe7e91646ddd0e0f524218e25d50113559f078dfb2690206')
    layer_info = container_obj.GetLayerInfo(
        'sha256:'
        '8ac48589692a53a9b8c2d1ceaa6b402665aa7fe667ba51ccc03002300856d8c7')
    self.assertEqual('2018-04-05T10:41:28.876407948Z', layer_info['created'])
    self.assertEqual(['/bin/sh', '-c', '#(nop) ', 'CMD ["sh"]'],
                     layer_info['container_config']['Cmd'])

  def testGetRepositoriesString(self):
    """Tests GetRepositoriesString() on a Overlay2 storage."""
    result_string = self.explorer_object.GetRepositoriesString()
    self.maxDiff = None
    expected_string = (
        '[\n'
        '    {\n'
        '        "Repositories": {}, \n'
        '        "path": "test_data/docker/image/overlay/repositories.json"\n'
        '    }, \n'
        '    {\n'
        '        "Repositories": {\n'
        '            "busybox": {\n'
        '                "busybox:latest": "sha256:'
        '8ac48589692a53a9b8c2d1ceaa6b402665aa7fe667ba51ccc03002300856d8c7", \n'
        '                "busybox@sha256:'
        '58ac43b2cc92c687a32c8be6278e50a063579655fe3090125dcb2af0ff9e1a64": '
        '"sha256:'
        '8ac48589692a53a9b8c2d1ceaa6b402665aa7fe667ba51ccc03002300856d8c7"\n'
        '            }\n'
        '        }, \n'
        '        "path": "test_data/docker/image/overlay2/repositories.json"\n'
        '    }\n'
        ']\n'
    )
    self.assertEqual(expected_string, result_string)

  def testMakeMountCommands(self):
    """Tests the BaseStorage.MakeMountCommands function on Overlay2 storage."""
    self.maxDiff = None
    container_obj = self.explorer_object.GetContainer(
        '8e8b7f23eb7cbd4dfe7e91646ddd0e0f524218e25d50113559f078dfb2690206')
    commands = container_obj.storage_object.MakeMountCommands(
        container_obj, '/mnt')
    commands = [' '.join(cmd) for cmd in commands]
    expected_commands = [(
        '/bin/mount -t overlay overlay -o ro,lowerdir='
        'test_data/docker/overlay2/'
        '92fd3b3e7d6101bb701743c9518c45b0d036b898c8a3d7cae84e1a06e6829b53/diff:'
        'test_data/docker/overlay2/l/OTFSLJCXWCECIG6FVNGRTWUZ7D:'
        'test_data/docker/overlay2/l/CH5A7XWSBP2DUPV7V47B7DOOGY /mnt'
        )]
    self.assertEqual(expected_commands, commands)

  def testGetHistory(self):
    """Tests the BaseStorage.GetHistory function on a Overlay2 storage."""
    self.maxDiff = None
    container_obj = self.explorer_object.GetContainer(
        '8e8b7f23eb7cbd4dfe7e91646ddd0e0f524218e25d50113559f078dfb2690206')
    expected = {
        'sha256:'
        '8ac48589692a53a9b8c2d1ceaa6b402665aa7fe667ba51ccc03002300856d8c7': {
            'created_at': '2018-04-05T10:41:28.876407',
            'container_cmd': '/bin/sh -c #(nop)  CMD ["sh"]',
            'size': 0
        }
    }
    self.assertEqual(expected, container_obj.GetHistory(container_obj))

  def testGetFullContainerID(self):
    """Tests the DockerExplorerTool._GetFullContainerID function on Overlay2."""
    self.assertEqual(
        '61ba4e6c012c782186c649466157e05adfd7caa5b551432de51043893cae5353',
        self.explorer_object._GetFullContainerID('61ba4e6c012c782'))

    with self.assertRaises(Exception) as err:
      self.explorer_object._GetFullContainerID('')
    self.assertEqual(
        'Too many container IDs starting with "": '
        '10acac0b3466813c9e1f85e2aa7d06298e51fbfe86bbcb6b7a19dd33d3798f6a, '
        '61ba4e6c012c782186c649466157e05adfd7caa5b551432de51043893cae5353, '
        '8e8b7f23eb7cbd4dfe7e91646ddd0e0f524218e25d50113559f078dfb2690206, '
        '9949fa153b778e39d6cab0a4e0ba60fa34a13fedb1f256d613a2f88c0c98408a, '
        'f83f963c67cbd36055f690fc988c1e42be06c1253e80113d1d516778c06b2841',
        err.exception.message)

    with self.assertRaises(Exception) as err:
      self.explorer_object._GetFullContainerID('xx')
    self.assertEqual(
        'Could not find any container ID starting with "xx"',
        err.exception.message)


del DockerTestCase

if __name__ == '__main__':
  unittest.main()<|MERGE_RESOLUTION|>--- conflicted
+++ resolved
@@ -74,15 +74,9 @@
       tar = tarfile.open(docker_tar, 'r:gz')
       tar.extractall('test_data')
       tar.close()
-<<<<<<< HEAD
     cls.explorer_object = explorer.Explorer()
     cls.explorer_object.SetDockerDirectory(cls.docker_directory_path)
     cls.explorer_object.DetectDockerStorageVersion()
-=======
-    cls.de_object = de.DockerExplorerTool()
-    cls.de_object._SetDockerDirectory(cls.docker_directory_path)
-    cls.de_object._DetectDockerStorageVersion()
->>>>>>> 51919b28
 
   def testParseArguments(self):
     """Tests the DockerExplorerTool.ParseArguments function."""
@@ -104,10 +98,7 @@
   def testShowHistory(self):
     """Tests that ShowHistory shows history."""
     de_object = de.DockerExplorerTool()
-<<<<<<< HEAD
     de_object._explorer = self.explorer_object
-=======
->>>>>>> 51919b28
     # We pick one of the container IDs.
     container_id = container.GetAllContainersIDs(self.docker_directory_path)[0]
     with mock.patch('sys.stdout', new=StringIO()) as fake_output:
@@ -128,10 +119,7 @@
   def testShowContainers(self):
     """Tests that ShowHistory shows history."""
     de_object = de.DockerExplorerTool()
-<<<<<<< HEAD
     de_object._explorer = self.explorer_object
-=======
->>>>>>> 51919b28
     self.maxDiff = None
     with mock.patch('sys.stdout', new=StringIO()) as fake_output:
       de_object.docker_directory = self.docker_directory_path
@@ -195,13 +183,8 @@
   def testDetectStorageFail(self):
     """Tests that the DockerExplorerTool.DetectStorage function fails on
     Docker directory."""
-<<<<<<< HEAD
     explorer_object = explorer.Explorer()
     explorer_object.docker_directory = 'this_dir_shouldnt_exist'
-=======
-    de_object = de.DockerExplorerTool()
-    de_object.docker_directory = 'this_dir_shouldnt_exist'
->>>>>>> 51919b28
 
     expected_error_message = (
         'this_dir_shouldnt_exist is not a Docker directory')
@@ -228,27 +211,16 @@
       tar = tarfile.open(docker_tar, 'r:gz')
       tar.extractall('test_data')
       tar.close()
-<<<<<<< HEAD
     cls.explorer_object = explorer.Explorer()
     cls.explorer_object.SetDockerDirectory(docker_directory_path)
     cls.explorer_object.DetectDockerStorageVersion()
-=======
-    cls.de_object = de.DockerExplorerTool()
-    cls.de_object._SetDockerDirectory(docker_directory_path)
-    cls.de_object._DetectDockerStorageVersion()
->>>>>>> 51919b28
 
     cls.driver_class = driver_class
     cls.storage_version = storage_version
 
   def testDetectStorage(self):
-<<<<<<< HEAD
     """Tests the Explorer.DetectStorage function."""
     for container_obj in self.explorer_object.GetAllContainers():
-=======
-    """Tests the DockerExplorerTool.DetectStorage function."""
-    for container_obj in self.de_object.GetAllContainers():
->>>>>>> 51919b28
       self.assertIsNotNone(container_obj.storage_object)
       self.assertEqual(container_obj.storage_name, self.driver)
       self.assertIsInstance(container_obj.storage_object, self.driver_class)
