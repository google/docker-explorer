#!/usr/bin/python
# -*- coding: utf-8 -*-
# Copyright 2016 Google Inc.
#
# Licensed under the Apache License, Version 2.0 (the "License");
# you may not use this file except in compliance with the License.
# You may obtain a copy of the License at
#
#      http://www.apache.org/licenses/LICENSE-2.0
#
# Unless required by applicable law or agreed to in writing, software
# distributed under the License is distributed on an "AS IS" BASIS,
# WITHOUT WARRANTIES OR CONDITIONS OF ANY KIND, either express or implied.
# See the License for the specific language governing permissions and
# limitations under the License.
"""Docker Explorer.

A tool to parse offline Docker installation.
"""

from __future__ import unicode_literals

import argparse
import logging

import docker_explorer

from docker_explorer import downloader
from docker_explorer import errors
from docker_explorer import explorer
from docker_explorer import utils

logger = logging.getLogger('docker-explorer')


class DockerExplorerTool:
  """Main class for the DockerExplorerTool tool."""

  def __init__(self):
    """Initializes the DockerExplorerTool class."""
    self._argument_parser = None
    self._explorer = None

  def AddBasicOptions(self, argument_parser):
    """Adds the global options to the argument_parser.

    Args:
      argument_parser (argparse.ArgumentParser):
        the argument parser to add the command to.
    """
    version_string = f'docker-explorer - version {docker_explorer.__version__}'

    argument_parser.add_argument(
        '-d', '--debug', dest='debug', action='store_true', default=False,
        help='Enable debug messages.')

    argument_parser.add_argument(
        '-r', '--docker-directory',
        help=(
            'Set the root docker directory. '
            f'Default is {docker_explorer.DEFAULT_DOCKER_DIRECTORY}'),
        action='store', default=docker_explorer.DEFAULT_DOCKER_DIRECTORY)

    argument_parser.add_argument(
        '-V', '--version', dest='version', action='version',
        version=version_string, help='Show the version information.')

  def AddMountCommand(self, args):
    """Adds the mount command to the argument_parser.

    Args:
      args (argument_parser): the argument parser to add the command to.
    """
    mount_parser = args.add_parser(
        'mount',
        help=('Will generate the command to mount the AuFS at the '
              'corresponding container id'))
    mount_parser.add_argument(
        'container_id',
        help='The container id (can be the first few characters of the id)')
    mount_parser.add_argument('mountpoint', help='Where to mount')

  def AddDownloadCommand(self, args):
    """Adds the download command to the argument_parser.

    Args:
      args (argument_parser): the argument parser to add the command to.
    """
    download_parser = args.add_parser(
        'download',
        help=('Downloads information from Docker Hub Registry base on an image'
              'name.'))
    download_parser.add_argument(
        'what', help='What to download', choices=[
            'all', 'dockerfile', 'layers'])
    download_parser.add_argument(
        'image_name',
        help='the image to download artifacts of (ie: \'busybox\')')

  def AddListCommand(self, args):
    """Adds the list command to the argument_parser.

    Args:
      args (argparse.ArgumentParser): the argument parser to add the command to.
    """
    list_parser = args.add_parser('list', help='List stuff')
    list_parser.add_argument(
        'what', default='repos',
        help='Stuff to list', choices=[
            'repositories', 'running_containers', 'all_containers'])

  def AddHistoryCommand(self, args):
    """Adds the history command to the argument_parser.

    Args:
      args (argparse.ArgumentParser): the argument parser to add the command to.
    """
    history_parser = args.add_parser(
        'history',
        help='Shows an abridged history of changes for a container')
    history_parser.add_argument(
        'container_id',
        help='The container id (can be the first few characters of the id)')
    history_parser.add_argument(
        '--show-empty', help='Show empty layers (disabled by default)',
        action='store_true')

  def ParseArguments(self):
    """Parses the command line arguments.

    Returns:
      argparse.ArgumentParser: the argument parser object.
    """
    self._argument_parser = argparse.ArgumentParser()
    self.AddBasicOptions(self._argument_parser)

    command_parser = self._argument_parser.add_subparsers(dest='command')
    self.AddDownloadCommand(command_parser)
    self.AddMountCommand(command_parser)
    self.AddListCommand(command_parser)
    self.AddHistoryCommand(command_parser)

    opts = self._argument_parser.parse_args()

    return opts

  def Mount(self, container_id, mountpoint):
    """Mounts the specified container's filesystem.

    Args:
      container_id (str): the ID of the container.
      mountpoint (str): the path to the destination mount point.
    """
    container_object = self._explorer.GetContainer(container_id)
    if container_object.storage_name == 'windowsfilter':
<<<<<<< HEAD
      print('Warning: Due to differences in the Windows container'
          ' implementation this\ncommand will not actually mount the given'
          ' container FS but will create a\nmountable raw image:\n\n'
          f' {container_object.mount_id}.raw'
          '\n\nWhich can then be mounted using standard tools.')
=======
      print('Warning: Due to differences in the Windows container '
          'implementation this\ncommand will not actually mount the given '
          'container FS but will create a\nmountable raw image:\n\n '
          f'{container_object.mount_id}.raw\n\n'
          'Which can then be mounted using standard tools.')
>>>>>>> 115d5374
    container_object.Mount(mountpoint)

  def ShowContainers(self, only_running=False):
    """Displays the running containers.

    Args:
      only_running (bool): Whether we display only running Containers.
    """
    print(utils.PrettyPrintJSON(
        self._explorer.GetContainersJson(only_running=only_running),
        sort_keys=False))

  def ShowHistory(self, container_id, show_empty_layers=False):
    """Prints the modification history of a container.

    Args:
      container_id (str): the ID of the container.
      show_empty_layers (bool): whether to display empty layers.
    """
    container_object = self._explorer.GetContainer(container_id)
    print(utils.PrettyPrintJSON(container_object.GetHistory(show_empty_layers),
                                sort_keys=False))

  def _SetLogging(self, debug):
    """Configures the logging module.

    Args:
      debug(bool): whether to show debug messages.
    """
    handler = logging.StreamHandler()
    logger.setLevel(logging.INFO)

    if debug:
      level = logging.DEBUG
      logger.setLevel(level)
      handler.setLevel(level)

    formatter = logging.Formatter(
        '%(asctime)s [%(levelname)s] (%(processName)-10s) PID:%(process)d '
        '<%(module)s> %(message)s')
    handler.setFormatter(formatter)
    logger.addHandler(handler)

  def Main(self):
    """The main method for the DockerExplorerTool class.

    It instantiates the Storage Object and Handles arguments parsing.

    Raises:
      ValueError: If the arguments couldn't be parsed.
    """
    options = self.ParseArguments()

    self._SetLogging(debug=options.debug)

    self._explorer = explorer.Explorer()

    if options.command == 'download':
      try:
        dl = downloader.DockerImageDownloader(options.image_name)
        if options.what == 'all':
          dl.DownloadPseudoDockerfile()
          dl.DownloadLayers()
        if options.what == 'dockerfile':
          dl.DownloadPseudoDockerfile()
        if options.what == 'layers':
          dl.DownloadLayers()
      except errors.DownloaderException as exc:
        logger.debug(exc.message)
        logger.debug(exc.http_message)
        logger.error(
            f'Make sure the image \'{dl.repository}:{dl.tag}\' exists in the '
            'public Docker Hub registry: '
            f'https://hub.docker.com/r/{dl.repository}/tags')
      return

    self._explorer.SetDockerDirectory(options.docker_directory)
    self._explorer.DetectDockerStorageVersion()

    if not options.command:
      self.ShowContainers()

    elif options.command == 'mount':
      self.Mount(options.container_id, options.mountpoint)

    elif options.command == 'history':
      self.ShowHistory(
          options.container_id, show_empty_layers=options.show_empty)

    elif options.command == 'list':
      if options.what == 'all_containers':
        self.ShowContainers()
      elif options.what == 'running_containers':
        self.ShowContainers(only_running=True)
      elif options.what == 'repositories':
        print(self._explorer.GetRepositoriesString())
    else:
      raise ValueError(f'Unhandled command {options.command}')


if __name__ == '__main__':
  try:
    DockerExplorerTool().Main()
  except errors.BadStorageException as main_exc:
    logger.debug(main_exc.message)
    logger.error('Please specify a proper Docker directory path.\n'
                 '	hint: de.py -r /var/lib/docker')<|MERGE_RESOLUTION|>--- conflicted
+++ resolved
@@ -153,19 +153,11 @@
     """
     container_object = self._explorer.GetContainer(container_id)
     if container_object.storage_name == 'windowsfilter':
-<<<<<<< HEAD
-      print('Warning: Due to differences in the Windows container'
-          ' implementation this\ncommand will not actually mount the given'
-          ' container FS but will create a\nmountable raw image:\n\n'
-          f' {container_object.mount_id}.raw'
-          '\n\nWhich can then be mounted using standard tools.')
-=======
       print('Warning: Due to differences in the Windows container '
           'implementation this\ncommand will not actually mount the given '
           'container FS but will create a\nmountable raw image:\n\n '
           f'{container_object.mount_id}.raw\n\n'
           'Which can then be mounted using standard tools.')
->>>>>>> 115d5374
     container_object.Mount(mountpoint)
 
   def ShowContainers(self, only_running=False):
